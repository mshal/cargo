#[crate_id="cargo-rustc"];
#[allow(deprecated_owned_vector)];

extern crate toml;
extern crate hammer;
extern crate serialize;
extern crate cargo;

use hammer::FlagConfig;
use std::os::args;
use std::io;
use std::io::process::{Process,ProcessConfig,InheritFd};
use serialize::json;
use serialize::Decodable;
use std::path::Path;
<<<<<<< HEAD
use cargo::{Manifest,CargoResult,CargoError,ToCargoError};
=======
use cargo::{Manifest,CargoResult,CargoError,ToCargoError,execute_main};
>>>>>>> 5fb7a4f1

/**
    cargo-rustc -- ...args

    Delegate ...args to actual rustc command
*/

fn main() {
<<<<<<< HEAD
    match execute() {
        Err(e) => {
            write!(&mut std::io::stderr(), "{}", e.message);
            // TODO: Exit with error code
        },
        _ => return
    }
}

fn execute() -> CargoResult<()> {
=======
    execute_main::<RustcFlags>(execute);
}

#[deriving(Decodable,Eq,Clone,Ord)]
struct RustcFlags;

impl FlagConfig for RustcFlags {}

fn execute(_: RustcFlags) -> CargoResult<()> {
>>>>>>> 5fb7a4f1
    let mut reader = io::stdin();
    let input = try!(reader.read_to_str().to_cargo_error(~"Cannot read stdin to a string", 1));

    let json = try!(json::from_str(input).to_cargo_error(format!("Cannot parse json: {}", input), 1));
    let mut decoder = json::Decoder::new(json);
    let manifest: Manifest = Decodable::decode(&mut decoder);

    let Manifest{ root, lib, bin, .. } = manifest;

    let (crate_type, out_dir) = if lib.len() > 0 {
        ( ~"lib", lib[0].path )
    } else if bin.len() > 0 {
        ( ~"bin", bin[0].path )
    } else {
        return Err(CargoError::new(~"bad manifest, no lib or bin specified", 1));
    };

    let root = Path::new(root);
    let target = join(&root, ~"target");

    let args = [
        join(&root, out_dir),
        ~"--out-dir", target,
        ~"--crate-type", crate_type
    ];

    match io::fs::mkdir_recursive(&root.join("target"), io::UserRWX) {
        Err(_) => fail!("Couldn't mkdir -p"),
        Ok(val) => val
    }

    println!("Executing rustc {}", args.as_slice());

    let mut config = ProcessConfig::new();
    config.stdout = InheritFd(1);
    config.stderr = InheritFd(2);
    config.program = "rustc";
    config.args = args.as_slice();

    let mut p = try!(Process::configure(config).to_cargo_error(format!("Could not start process: rustc {}", args.as_slice()), 1));

    let status = p.wait();

    if status != std::io::process::ExitStatus(0) {
        fail!("Failed to execute")
    }

    Ok(())
}

fn join(path: &Path, part: ~str) -> ~str {
    format!("{}", path.join(part).display())
<<<<<<< HEAD
}

fn vec_idx<T>(v: ~[T], idx: uint) -> Option<T> {
    if idx < v.len() {
        Some(v[idx])
    } else {
        None
    }
=======
>>>>>>> 5fb7a4f1
}<|MERGE_RESOLUTION|>--- conflicted
+++ resolved
@@ -13,11 +13,7 @@
 use serialize::json;
 use serialize::Decodable;
 use std::path::Path;
-<<<<<<< HEAD
-use cargo::{Manifest,CargoResult,CargoError,ToCargoError};
-=======
 use cargo::{Manifest,CargoResult,CargoError,ToCargoError,execute_main};
->>>>>>> 5fb7a4f1
 
 /**
     cargo-rustc -- ...args
@@ -26,18 +22,6 @@
 */
 
 fn main() {
-<<<<<<< HEAD
-    match execute() {
-        Err(e) => {
-            write!(&mut std::io::stderr(), "{}", e.message);
-            // TODO: Exit with error code
-        },
-        _ => return
-    }
-}
-
-fn execute() -> CargoResult<()> {
-=======
     execute_main::<RustcFlags>(execute);
 }
 
@@ -47,7 +31,6 @@
 impl FlagConfig for RustcFlags {}
 
 fn execute(_: RustcFlags) -> CargoResult<()> {
->>>>>>> 5fb7a4f1
     let mut reader = io::stdin();
     let input = try!(reader.read_to_str().to_cargo_error(~"Cannot read stdin to a string", 1));
 
@@ -100,15 +83,4 @@
 
 fn join(path: &Path, part: ~str) -> ~str {
     format!("{}", path.join(part).display())
-<<<<<<< HEAD
-}
-
-fn vec_idx<T>(v: ~[T], idx: uint) -> Option<T> {
-    if idx < v.len() {
-        Some(v[idx])
-    } else {
-        None
-    }
-=======
->>>>>>> 5fb7a4f1
 }